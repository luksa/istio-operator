#!/usr/bin/env bash

set -e

: ${HELM_DIR:?"Need to set HELM_DIR to output location for charts, e.g. tmp/_output/istio-releases/istio-1.1.0"}
: ${SOURCE_DIR:?"Need to set SOURCE_DIR to location of the istio-operator source directory"}

: ${THREESCALE_VERSION:=0.7.1}
: ${KIALI_VERSION:=1.0.0}

if [[ "${COMMUNITY,,}" == "true" ]]; then
  : ${HUB:=docker.io/maistra}
else
  : ${HUB:=registry.redhat.io/openshift-service-mesh}
fi

# copy maistra specific templates into charts
function copyOverlay() {
  echo "copying Maistra chart customizations over stock Istio charts"
  find "${SOURCE_DIR}/helm/" -maxdepth 1 -mindepth 1 -type d | xargs -I '{}' -n 1 -rt cp -r '{}' ${HELM_DIR}
}

# The following modifications are made to the generated helm template for the Istio yaml files
# - remove the create customer resources job, we handle this in the installer to deal with potential races
# - remove the cleanup secrets job, we handle this in the installer
# - remove the kubernetes gateways
# - change privileged value on istio-proxy injection configmap to false
# - update the namespaceSelector to ignore namespaces with the label maistra.io/ignore-namespace
# - add a maistra-version label to all objects which have a release label
# - remove GODEBUG from the pilot environment
# - remove istio-multi service account
# - remove istio-multi cluster role binding
# - remove istio-reader cluster role
# - switch prometheus init container image from busybox to prometheus
# - switch webhook ports to 8443
# - switch health check files into /tmp
function patchTemplates() {
  echo "patching Helm charts"

  # Webhooks are not namespaced!  we do this to ensure we're not setting owner references on them
  sed -i -e '/metadata:/,/webhooks:/ { /namespace/d }' \
    ${HELM_DIR}/istio/charts/sidecarInjectorWebhook/templates/mutatingwebhookconfiguration.yaml.tpl \
    ${HELM_DIR}/istio/charts/galley/templates/validatingwebhookconfiguration.yaml.tpl

# enable egressgateway
  sed -i -e '/istio-ingressgateway:/,/^[^ ]/ {
                s/type:.*$/type: ClusterIP/
                /ports:/,/meshExpansionPorts:/ {
                  /nodePort/ d
                  /port: 31400/,+1 d
                  /port: 15029/,+2 d
                  /port: 15030/,+2 d
                  /port: 15031/,+2 d
                  /port: 15032/,+2 d
                }
             }' ${HELM_DIR}/istio/charts/gateways/values.yaml

  # - remove the cleanup secrets job, we handle this in the installer
  rm ${HELM_DIR}/istio/charts/security/templates/cleanup-secrets.yaml

  # - we create custom resources in the normal way
  if [ "${PATCH_1_0}" == "" ]; then
    rm ${HELM_DIR}/istio/charts/security/templates/create-custom-resources-job.yaml
    rm ${HELM_DIR}/istio/charts/security/templates/configmap.yaml

    # now make sure they're available
    sed -i -e 's/define "security-default\.yaml\.tpl"/if and .Values.createMeshPolicy .Values.global.mtls.enabled/' ${HELM_DIR}/istio/charts/security/templates/enable-mesh-mtls.yaml
    sed -i -e 's/define "security-permissive\.yaml\.tpl"/if and .Values.createMeshPolicy (not .Values.global.mtls.enabled)/' ${HELM_DIR}/istio/charts/security/templates/enable-mesh-permissive.yaml
  fi

  # - change privileged value on istio-proxy injection configmap to false
  # setting the proper values will fix this:
  # global.proxy.privileged=false
  # global.proxy.enableCoreDump=false
  # however, we need to ensure privileged is set for istio_init
  sed -i -e '/- name: istio-init/,/- name: enable-core-dump/ {
    /- NET_ADMIN/,+3 {
      /{{/d
    }
  }' ${HELM_DIR}/istio/templates/sidecar-injector-configmap.yaml

  # add annotation for Multus & Istio CNI
  sed -i -e 's/^\(.*template:.*\)$/\1\
    \{\{- if .Values.istio_cni.enabled \}\}\
      annotations:\
        k8s.v1.cni.cncf.io\/networks: istio-cni\
    \{\{- end \}\}/' ${HELM_DIR}/istio/templates/sidecar-injector-configmap.yaml

  # allow the sidecar injector to set the runAsUser ID dynamically
  # drop unneeded capabilities from sidecar container, so using the restricted SCC doesn't require the SCC admission controller to mutate the pod
  sed -i -e 's/^\(.*runAsUser: 1337.*\)$/\
          capabilities:\
            drop:\
            - KILL\
            - SETUID\
            - SETGID\
            - MKNOD/' ${HELM_DIR}/istio/templates/sidecar-injector-configmap.yaml

  # - update the namespaceSelector to ignore namespaces with the label maistra.io/ignore-namespace
  # set sidecarInjectorWebhook.enableNamespacesByDefault=true
  sed -i -e '/if \.Values\.enableNamespacesByDefault/,/else/ {
    s/istio-injection/maistra.io\/ignore-namespace/
    s/NotIn/DoesNotExist/
    /values/d
    /disabled/d
    /else/ i\
\      - key: istio.openshift.com/ignore-namespace\
\        operator: DoesNotExist
  }' ${HELM_DIR}/istio/charts/sidecarInjectorWebhook/templates/mutatingwebhookconfiguration.yaml.tpl

  # - add a maistra-version label to all objects which have a release label
  find ${HELM_DIR} -name "*.yaml" -o -name "*.yaml.tpl" | \
    xargs sed -i -e 's/^\(.*\)release:\(.*\)$/\1maistra-version: '${MAISTRA_VERSION}'\
\1release:\2/'

  # MAISTRA-506 add a maistra-control-plane label for deployment specs
  find ${HELM_DIR} -name "*.yaml" -o -name "*.yaml.tpl" | xargs grep -Hl 'kind: Deployment' |\
    xargs sed -i -e '/^spec:/,$ { /template:$/,$ { /metadata:$/,$ { /labels:$/,$ s/^\(.*\)release:\(.*Name\)\(.*\)$/\1maistra-control-plane:\2space }}\n\1release:\2\3/ } } }'

<<<<<<< HEAD
=======
  # update the images
  # set global.hub=docker.io/maistra
  if [[ "${COMMUNITY,,}" == "true" ]]; then
    sed -i -e 's+hub:.*$+hub: '${HUB}'+g' \
          -e 's/tag:.*$/tag: '${MAISTRA_VERSION}'/' \
          -e 's/image: *proxy_init/image: proxy-init-ubi8/' \
          -e 's/image: *proxyv2/image: proxyv2-ubi8/' ${HELM_DIR}/istio/values.yaml ${HELM_DIR}/istio-init/values.yaml

    sed -i -e 's/image: *galley/image: galley-ubi8/' ${HELM_DIR}/istio/charts/galley/values.yaml
    sed -i -e 's/image: *sidecar_injector/image: sidecar-injector-ubi8/' ${HELM_DIR}/istio/charts/sidecarInjectorWebhook/values.yaml
    sed -i -e 's/image: *mixer/image: mixer-ubi8/' ${HELM_DIR}/istio/charts/mixer/values.yaml
    sed -i -e 's/image: *pilot/image: pilot-ubi8/' ${HELM_DIR}/istio/charts/pilot/values.yaml
    sed -i -e 's/image: *citadel/image: citadel-ubi8/' ${HELM_DIR}/istio/charts/security/values.yaml
    sed -i -e 's/image: *istio-cni/image: istio-cni-ubi8/' ${HELM_DIR}/istio_cni/values.yaml
    sed -i -e 's|\(^jaeger:.*$\)|elasticsearch:\
  hub: registry.centos.org/rhsyseng\
  image: elasticsearch\
  tag: 5.6.10\
\
\1|' ${HELM_DIR}/istio/charts/tracing/values.yaml
    sed -i -e 's/tag:.*$/tag: v'${THREESCALE_VERSION}'/' ${HELM_DIR}/maistra-threescale/values.yaml
  else
    sed -i -e 's+hub:.*$+hub: '${HUB}'+g' \
          -e 's/tag:.*$/tag: '${MAISTRA_VERSION}'/' \
          -e 's/image: *proxy_init/image: proxy-init-rhel8/' \
          -e 's/image: *proxyv2/image: proxyv2-rhel8/' ${HELM_DIR}/istio/values.yaml ${HELM_DIR}/istio-init/values.yaml
    sed -i -e 's/image: *galley/image: galley-rhel8/' ${HELM_DIR}/istio/charts/galley/values.yaml
    sed -i -e 's/image: *sidecar_injector/image: sidecar-injector-rhel8/' ${HELM_DIR}/istio/charts/sidecarInjectorWebhook/values.yaml
    sed -i -e 's/image: *mixer/image: mixer-rhel8/' ${HELM_DIR}/istio/charts/mixer/values.yaml
    sed -i -e 's/image: *pilot/image: pilot-rhel8/' ${HELM_DIR}/istio/charts/pilot/values.yaml
    sed -i -e 's/image: *citadel/image: citadel-rhel8/' ${HELM_DIR}/istio/charts/security/values.yaml
    sed -i -e 's/image: *istio-cni/image: istio-cni-rhel8/' ${HELM_DIR}/istio_cni/values.yaml
    sed -i -e 's|\(^jaeger:.*$\)|elasticsearch:\
  hub: registry.centos.org/rhsyseng\
  image: elasticsearch\
  tag: 5.6.10\
\
\1|' ${HELM_DIR}/istio/charts/tracing/values.yaml
    sed -i -e 's/hub:.*$/hub: registry\.redhat\.io\/openshift-service-mesh/' \
           -e 's/tag:.*$/tag: '${THREESCALE_VERSION}'/' ${HELM_DIR}/maistra-threescale/values.yaml
  fi

>>>>>>> a97297d0
  # - remove istio-multi service account
  rm ${HELM_DIR}/istio/templates/serviceaccount.yaml
  # - remove istio-multi cluster role binding
  rm ${HELM_DIR}/istio/templates/clusterrolebinding.yaml
  # - remove istio-reader cluster role
  rm ${HELM_DIR}/istio/templates/clusterrole.yaml

  # - switch webhook ports to 8443: add targetPort name to galley service
  # XXX: move upstream (add targetPort name)
  sed -i -e 's/^\(.*\)\(- port: 443.*\)$/\1\2\
\1  targetPort: webhook/' ${HELM_DIR}/istio/charts/galley/templates/service.yaml

  # - switch webhook ports to 8443
  # add name to webhook port (XXX: move upstream)
  # change the location of the healthCheckFile from /health to /tmp/health
  # add --validation-port=8443
  sed -i -e 's/^\(.*\)\- containerPort: 443.*$/\1- name: webhook\
\1  containerPort: 8443/' \
           -e 's/\/health/\/tmp\/health/' \
           -e 's/^\(.*\)\(- --monitoringPort.*\)$/\1\2\
\1- --validation-port=8443/' ${HELM_DIR}/istio/charts/galley/templates/deployment.yaml

  # - switch webhook ports to 8443
  # XXX: move upstream (add targetPort name)
  sed -i -e 's/^\(.*\)\(- port: 443.*\)$/\1\2\
\1  targetPort: webhook/' ${HELM_DIR}/istio/charts/sidecarInjectorWebhook/templates/service.yaml

  # - switch webhook ports to 8443
  # - disable management of webhook config
  # - add webhook port
  sed -i -e 's/^\(.*\)\(volumeMounts:.*\)$/\1  - --port=8443\
\1  - --manageWebhookConfig=false\
\1ports:\
\1- name: webhook\
\1  containerPort: 8443\
\1\2/' ${HELM_DIR}/istio/charts/sidecarInjectorWebhook/templates/deployment.yaml

  # change the location of the healthCheckFile from /health to /tmp/health
  if [[ "${COMMUNITY,,}" != "true" ]]; then
    sed -i -e 's/\/health/\/tmp\/health/' ${HELM_DIR}/istio/charts/sidecarInjectorWebhook/templates/deployment.yaml
  fi

  # Fix for MAISTRA-334, can be removed when we move to Istio-1.2
  sed -i '/match: (context.protocol == "http" || context.protocol == "grpc")/ s/$/ \&\& (match((request.useragent | "-"), "Prometheus*") == false)/' ${HELM_DIR}/istio/charts/mixer/templates/config.yaml
}

# The following modifications are made to the generated helm template for the Kiali yaml file
# - remove all non-kiali operator configuration
function patchKialiTemplate() {
  echo "patching Kiali specific Helm charts"

  # we are using kiali operator, no need for the other templates
  for yaml in demosecret clusterrolebinding clusterrole configmap deployment ingress serviceaccount service
  do
    rm "${HELM_DIR}/istio/charts/kiali/templates/${yaml}.yaml"
  done
}

# The following modifications are made to the upstream kiali configuration for deployment on OpenShift
function patchKialiOpenShift() {
  echo "more patching of Kiali specific Helm charts"
  echo "Nothing to do - using kiali operator and the kiali-cr.yaml"
}

function convertClusterToNamespaced() {
  # $1 - file to convert
  # $2 - cluster kind
  # $3 - namespaced kind
  # $4 - dereference
  sed -i -e 's/^\(\( *\)kind.*'$2'.*$\)/\2kind: '$3'/' \
         -e '0,/name:/ s/^\(\(.*\)name:.*$\)/\1\
\2namespace: {{ '$4'.Release.Namespace }}/' "${1}"
}

function convertClusterRoleBinding() {
  convertClusterToNamespaced "$1" "ClusterRoleBinding" "RoleBinding" "$2"
}

function convertMeshPolicy() {
  convertClusterToNamespaced "$1" "MeshPolicy" "Policy" "$2"
}

function patchMultiTenant() {
  echo "Patching charts for multitenancy"

  # galley
  sed -i -e '/apiGroups:.*admissionregistration/,/apiGroups/ {
    /admissionregistration/ {
      i\
- apiGroups: ["maistra.io"]\
\  resources: ["servicemeshmemberrolls"]\
\  verbs: ["get", "list", "watch"]
      d
    }
    /apiGroups/!d
  }' ${HELM_DIR}/istio/charts/galley/templates/clusterrole.yaml
  sed -i -e 's/, *"nodes"//' ${HELM_DIR}/istio/charts/galley/templates/clusterrole.yaml
  convertClusterRoleBinding ${HELM_DIR}/istio/charts/galley/templates/clusterrolebinding.yaml
  sed -i -e '/--validation-webhook-config-file/ {
    s/^\(\( *\)- --validation-webhook-config-file\)/\2- --deployment-namespace\
\2- \{\{ .Release.Namespace \}\}\
\2- --webhook-name\
\2- istio-galley-\{\{ .Release.Namespace \}\}\
\2- --memberRollName=default\
\2- --manageWebhookConfig=false\
\1/
  }' ${HELM_DIR}/istio/charts/galley/templates/deployment.yaml

  # gateways
  convertClusterRoleBinding ${HELM_DIR}/istio/charts/gateways/templates/clusterrolebindings.yaml "$"

  # mixer
  sed -i -e '/apiGroups:.*apiextensions.k8s.io/,/apiGroups:/ {
    /apiextensions/ {
      i\
- apiGroups: ["maistra.io"]\
\  resources: ["servicemeshmemberrolls"]\
\  verbs: ["get", "list", "watch"]
      d
    }
    /apiGroups/!d
  }'  ${HELM_DIR}/istio/charts/mixer/templates/clusterrole.yaml
  convertClusterRoleBinding ${HELM_DIR}/istio/charts/mixer/templates/clusterrolebinding.yaml
  sed -i -e '/name: *mixer/,/args:/ {
    /args/ a\
\          - --memberRollName=default\
\          - --memberRollNamespace=\{\{ .Release.Namespace \}\}
  }' ${HELM_DIR}/istio/charts/mixer/templates/deployment.yaml

  # pilot
  sed -i -e '/apiGroups:.*apiextensions.k8s.io/,/apiGroups:/ {
    /apiextensions/ {
      i\
- apiGroups: ["maistra.io"]\
\  resources: ["servicemeshmemberrolls"]\
\  verbs: ["get", "list", "watch"]
      d
    }
    /apiGroups/!d
  }' \
         -e 's/, *"nodes"//' ${HELM_DIR}/istio/charts/pilot/templates/clusterrole.yaml
  convertClusterRoleBinding ${HELM_DIR}/istio/charts/pilot/templates/clusterrolebinding.yaml
  sed -i -r -e 's/^(( *)- "?discovery"?)/\1\
\2- --memberRollName=default/' ${HELM_DIR}/istio/charts/pilot/templates/deployment.yaml

  # security
  sed -i -e '/apiGroups:.*authentication.k8s.io/,$ {
    /apiGroups/ i\
- apiGroups: ["maistra.io"]\
\  resources: ["servicemeshmemberrolls"]\
\  verbs: ["get", "list", "watch"]
    d
  }' ${HELM_DIR}/istio/charts/security/templates/clusterrole.yaml
  convertClusterRoleBinding ${HELM_DIR}/istio/charts/security/templates/clusterrolebinding.yaml
  # revisit in TP12
  #convertMeshPolicy ${HELM_DIR}/istio/charts/security/templates/enable-mesh-mtls.yaml
  #convertMeshPolicy ${HELM_DIR}/istio/charts/security/templates/enable-mesh-permissive.yaml
  sed -i -e 's/^\(\( *\){.*if .Values.global.trustDomain.*$\)/\
\            - --member-roll-name=default\
\1/' ${HELM_DIR}/istio/charts/security/templates/deployment.yaml

  # sidecarInjectorWebhook
  sed -i -e '/apiGroups:.*admissionregistration.k8s.io/,/apiGroups:/ {
    /admissionregistration/d
    /apiGroups/!d
  }' ${HELM_DIR}/istio/charts/sidecarInjectorWebhook/templates/clusterrole.yaml
  convertClusterRoleBinding ${HELM_DIR}/istio/charts/sidecarInjectorWebhook/templates/clusterrolebinding.yaml
  sed -i -e '/args:/ a\
            - --webhookConfigName=istio-sidecar-injector-{{ .Release.Namespace }}' ${HELM_DIR}/istio/charts/sidecarInjectorWebhook/templates/deployment.yaml
}

function removeUnsupportedCharts() {
  rm -rf ${HELM_DIR}/istio/charts/nodeagent
  rm -rf ${HELM_DIR}/istio/charts/servicegraph
  rm -rf ${HELM_DIR}/istio/charts/istiocoredns
  rm -rf ${HELM_DIR}/istio/charts/certmanager

  sed -i -e '/name:.*nodeagent/,+2 d' \
         -e '/name:.*servicegraph/,+2 d' \
         -e '/name:.*istiocoredns/,+2 d' \
         -e '/name:.*certmanager/,+2 d' ${HELM_DIR}/istio/requirements.yaml
}


copyOverlay

removeUnsupportedCharts
patchTemplates
patchKialiTemplate
patchKialiOpenShift

patchMultiTenant
source ${SOURCE_DIR}/tmp/build/patch-grafana.sh
source ${SOURCE_DIR}/tmp/build/patch-jaeger.sh
source ${SOURCE_DIR}/tmp/build/patch-prometheus.sh<|MERGE_RESOLUTION|>--- conflicted
+++ resolved
@@ -117,51 +117,6 @@
   find ${HELM_DIR} -name "*.yaml" -o -name "*.yaml.tpl" | xargs grep -Hl 'kind: Deployment' |\
     xargs sed -i -e '/^spec:/,$ { /template:$/,$ { /metadata:$/,$ { /labels:$/,$ s/^\(.*\)release:\(.*Name\)\(.*\)$/\1maistra-control-plane:\2space }}\n\1release:\2\3/ } } }'
 
-<<<<<<< HEAD
-=======
-  # update the images
-  # set global.hub=docker.io/maistra
-  if [[ "${COMMUNITY,,}" == "true" ]]; then
-    sed -i -e 's+hub:.*$+hub: '${HUB}'+g' \
-          -e 's/tag:.*$/tag: '${MAISTRA_VERSION}'/' \
-          -e 's/image: *proxy_init/image: proxy-init-ubi8/' \
-          -e 's/image: *proxyv2/image: proxyv2-ubi8/' ${HELM_DIR}/istio/values.yaml ${HELM_DIR}/istio-init/values.yaml
-
-    sed -i -e 's/image: *galley/image: galley-ubi8/' ${HELM_DIR}/istio/charts/galley/values.yaml
-    sed -i -e 's/image: *sidecar_injector/image: sidecar-injector-ubi8/' ${HELM_DIR}/istio/charts/sidecarInjectorWebhook/values.yaml
-    sed -i -e 's/image: *mixer/image: mixer-ubi8/' ${HELM_DIR}/istio/charts/mixer/values.yaml
-    sed -i -e 's/image: *pilot/image: pilot-ubi8/' ${HELM_DIR}/istio/charts/pilot/values.yaml
-    sed -i -e 's/image: *citadel/image: citadel-ubi8/' ${HELM_DIR}/istio/charts/security/values.yaml
-    sed -i -e 's/image: *istio-cni/image: istio-cni-ubi8/' ${HELM_DIR}/istio_cni/values.yaml
-    sed -i -e 's|\(^jaeger:.*$\)|elasticsearch:\
-  hub: registry.centos.org/rhsyseng\
-  image: elasticsearch\
-  tag: 5.6.10\
-\
-\1|' ${HELM_DIR}/istio/charts/tracing/values.yaml
-    sed -i -e 's/tag:.*$/tag: v'${THREESCALE_VERSION}'/' ${HELM_DIR}/maistra-threescale/values.yaml
-  else
-    sed -i -e 's+hub:.*$+hub: '${HUB}'+g' \
-          -e 's/tag:.*$/tag: '${MAISTRA_VERSION}'/' \
-          -e 's/image: *proxy_init/image: proxy-init-rhel8/' \
-          -e 's/image: *proxyv2/image: proxyv2-rhel8/' ${HELM_DIR}/istio/values.yaml ${HELM_DIR}/istio-init/values.yaml
-    sed -i -e 's/image: *galley/image: galley-rhel8/' ${HELM_DIR}/istio/charts/galley/values.yaml
-    sed -i -e 's/image: *sidecar_injector/image: sidecar-injector-rhel8/' ${HELM_DIR}/istio/charts/sidecarInjectorWebhook/values.yaml
-    sed -i -e 's/image: *mixer/image: mixer-rhel8/' ${HELM_DIR}/istio/charts/mixer/values.yaml
-    sed -i -e 's/image: *pilot/image: pilot-rhel8/' ${HELM_DIR}/istio/charts/pilot/values.yaml
-    sed -i -e 's/image: *citadel/image: citadel-rhel8/' ${HELM_DIR}/istio/charts/security/values.yaml
-    sed -i -e 's/image: *istio-cni/image: istio-cni-rhel8/' ${HELM_DIR}/istio_cni/values.yaml
-    sed -i -e 's|\(^jaeger:.*$\)|elasticsearch:\
-  hub: registry.centos.org/rhsyseng\
-  image: elasticsearch\
-  tag: 5.6.10\
-\
-\1|' ${HELM_DIR}/istio/charts/tracing/values.yaml
-    sed -i -e 's/hub:.*$/hub: registry\.redhat\.io\/openshift-service-mesh/' \
-           -e 's/tag:.*$/tag: '${THREESCALE_VERSION}'/' ${HELM_DIR}/maistra-threescale/values.yaml
-  fi
-
->>>>>>> a97297d0
   # - remove istio-multi service account
   rm ${HELM_DIR}/istio/templates/serviceaccount.yaml
   # - remove istio-multi cluster role binding
